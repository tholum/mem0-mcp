--- conflicted
+++ resolved
@@ -8,11 +8,8 @@
     "httpx>=0.28.1",
     "mcp[cli]>=1.3.0",
     "mem0ai>=0.1.55",
-<<<<<<< HEAD
     "redis>=5.0.0",
-=======
     "pymysql>=1.1.0",
     "sqlalchemy>=2.0.0",
->>>>>>> 0701d23d
     "sentence-transformers>=2.2.2",
 ]