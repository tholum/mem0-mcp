from mcp.server.fastmcp import FastMCP
from starlette.applications import Starlette
from mcp.server.sse import SseServerTransport
from starlette.requests import Request
from starlette.routing import Mount, Route
from mcp.server import Server
import uvicorn
import json
import os
import argparse
from dotenv import load_dotenv
<<<<<<< HEAD

# Try to import the Redis backend
try:
    from redis_backend import RedisMemoryBackend
    REDIS_AVAILABLE = True
except ImportError:
    REDIS_AVAILABLE = False
=======
>>>>>>> 0701d23d

# Load environment variables
load_dotenv()

# Initialize FastMCP server for mem0 tools
mcp = FastMCP("mem0-mcp")

# Default user ID
DEFAULT_USER_ID = "cursor_mcp"

# Custom instructions for memory storage
CUSTOM_INSTRUCTIONS = """
Extract the Following Information:  

- Code Snippets: Save the actual code for future reference.  
- Explanation: Document a clear description of what the code does and how it works.
- Related Technical Details: Include information about the programming language, dependencies, and system specifications.  
- Key Features: Highlight the main functionalities and important aspects of the snippet.
"""

# Determine which backend to use
BACKEND_TYPE = os.environ.get("BACKEND_TYPE", "mem0").lower()

<<<<<<< HEAD
if BACKEND_TYPE == "redis":
    if not REDIS_AVAILABLE:
        raise ImportError("Redis backend selected but dependencies not installed. Run 'pip install redis sentence-transformers'")
    
    # Get Redis connection details from environment or use defaults
    REDIS_URL = os.environ.get("REDIS_URL", "redis://localhost:6379/0")
    memory_client = RedisMemoryBackend(redis_url=REDIS_URL)
    print(f"Using Redis backend at {REDIS_URL}")
else:
    # Default to mem0 backend
=======
if BACKEND_TYPE == "mysql":
    try:
        from mysql_backend import MySQLMemoryBackend
        # Get MySQL connection details from environment or use defaults
        MYSQL_URL = os.environ.get("MYSQL_URL", "mysql+pymysql://root:password@localhost:3306/mem0_mcp")
        memory_client = MySQLMemoryBackend(mysql_url=MYSQL_URL)
        print(f"Using MySQL backend at {MYSQL_URL}")
    except ImportError:
        raise ImportError("MySQL backend selected but dependencies not installed. Run 'pip install pymysql sqlalchemy sentence-transformers'")
elif BACKEND_TYPE == "mem0":
    # Use mem0 backend
>>>>>>> 0701d23d
    try:
        from mem0 import MemoryClient
        memory_client = MemoryClient()
        memory_client.update_project(custom_instructions=CUSTOM_INSTRUCTIONS)
        print("Using mem0 backend")
    except ImportError:
<<<<<<< HEAD
        raise ImportError("mem0 backend selected but mem0ai package not installed. Run 'pip install mem0ai' or set BACKEND_TYPE=redis")
=======
        raise ImportError("mem0 backend selected but mem0ai package not installed. Run 'pip install mem0ai' or set BACKEND_TYPE=mysql")
else:
    raise ValueError(f"Unknown backend type: {BACKEND_TYPE}. Supported types: mem0, mysql")
>>>>>>> 0701d23d

@mcp.tool(
    description="""Add a new coding preference to storage. This tool stores code snippets, implementation details,
    and coding patterns for future reference. Store every code snippet. When storing code, you should include:
    - Complete code with all necessary imports and dependencies
    - Language/framework version information (e.g., "Python 3.9", "React 18")
    - Full implementation context and any required setup/configuration
    - Detailed comments explaining the logic, especially for complex sections
    - Example usage or test cases demonstrating the code
    - Any known limitations, edge cases, or performance considerations
    - Related patterns or alternative approaches
    - Links to relevant documentation or resources
    - Environment setup requirements (if applicable)
    - Error handling and debugging tips
    The preference will be indexed for semantic search and can be retrieved later using natural language queries."""
)
async def add_coding_preference(text: str) -> str:
    """Add a new coding preference to storage.

    This tool is designed to store code snippets, implementation patterns, and programming knowledge.
    When storing code, it's recommended to include:
    - Complete code with imports and dependencies
    - Language/framework information
    - Setup instructions if needed
    - Documentation and comments
    - Example usage

    Args:
        text: The content to store in memory, including code, documentation, and context
    """
    try:
        messages = [{"role": "user", "content": text}]
        memory_client.add(messages, user_id=DEFAULT_USER_ID, output_format="v1.1")
        return f"Successfully added preference: {text}"
    except Exception as e:
        return f"Error adding preference: {str(e)}"

@mcp.tool(
    description="""Retrieve all stored coding preferences for the default user. Call this tool when you need 
    complete context of all previously stored preferences. This is useful when:
    - You need to analyze all available code patterns
    - You want to check all stored implementation examples
    - You need to review the full history of stored solutions
    - You want to ensure no relevant information is missed
    Returns a comprehensive list of:
    - Code snippets and implementation patterns
    - Programming knowledge and best practices
    - Technical documentation and examples
    - Setup and configuration guides
    Results are returned in JSON format with metadata."""
)
async def get_all_coding_preferences() -> str:
    """Get all coding preferences for the default user.

    Returns a JSON formatted list of all stored preferences, including:
    - Code implementations and patterns
    - Technical documentation
    - Programming best practices
    - Setup guides and examples
    Each preference includes metadata about when it was created and its content type.
    """
    try:
        memories = memory_client.get_all(user_id=DEFAULT_USER_ID, page=1, page_size=50)
        flattened_memories = [memory["memory"] for memory in memories["results"]]
        return json.dumps(flattened_memories, indent=2)
    except Exception as e:
        return f"Error getting preferences: {str(e)}"

@mcp.tool(
    description="""Search through stored coding preferences using semantic search. This tool should be called 
    for EVERY user query to find relevant code and implementation details. It helps find:
    - Specific code implementations or patterns
    - Solutions to programming problems
    - Best practices and coding standards
    - Setup and configuration guides
    - Technical documentation and examples
    The search uses natural language understanding to find relevant matches, so you can
    describe what you're looking for in plain English. Always search the preferences before 
    providing answers to ensure you leverage existing knowledge."""
)
async def search_coding_preferences(query: str) -> str:
    """Search coding preferences using semantic search.

    The search is powered by natural language understanding, allowing you to find:
    - Code implementations and patterns
    - Programming solutions and techniques
    - Technical documentation and guides
    - Best practices and standards
    Results are ranked by relevance to your query.

    Args:
        query: Search query string describing what you're looking for. Can be natural language
              or specific technical terms.
    """
    try:
        memories = memory_client.search(query, user_id=DEFAULT_USER_ID, output_format="v1.1")
        flattened_memories = [memory["memory"] for memory in memories["results"]]
        return json.dumps(flattened_memories, indent=2)
    except Exception as e:
        return f"Error searching preferences: {str(e)}"

def create_starlette_app(mcp_server: Server, *, debug: bool = False) -> Starlette:
    """Create a Starlette application that can server the provied mcp server with SSE."""
    sse = SseServerTransport("/messages/")

    async def handle_sse(request: Request) -> None:
        async with sse.connect_sse(
                request.scope,
                request.receive,
                request._send,  # noqa: SLF001
        ) as (read_stream, write_stream):
            await mcp_server.run(
                read_stream,
                write_stream,
                mcp_server.create_initialization_options(),
            )

    return Starlette(
        debug=debug,
        routes=[
            Route("/sse", endpoint=handle_sse),
            Mount("/messages/", app=sse.handle_post_message),
        ],
    )


if __name__ == "__main__":
    mcp_server = mcp._mcp_server

    import argparse

    parser = argparse.ArgumentParser(description='Run MCP SSE-based server')
    parser.add_argument('--host', default='0.0.0.0', help='Host to bind to')
    parser.add_argument('--port', type=int, default=8080, help='Port to listen on')
    args = parser.parse_args()

    # Bind SSE request handling to MCP server
    starlette_app = create_starlette_app(mcp_server, debug=True)

    uvicorn.run(starlette_app, host=args.host, port=args.port)<|MERGE_RESOLUTION|>--- conflicted
+++ resolved
@@ -9,7 +9,6 @@
 import os
 import argparse
 from dotenv import load_dotenv
-<<<<<<< HEAD
 
 # Try to import the Redis backend
 try:
@@ -17,8 +16,6 @@
     REDIS_AVAILABLE = True
 except ImportError:
     REDIS_AVAILABLE = False
-=======
->>>>>>> 0701d23d
 
 # Load environment variables
 load_dotenv()
@@ -42,7 +39,6 @@
 # Determine which backend to use
 BACKEND_TYPE = os.environ.get("BACKEND_TYPE", "mem0").lower()
 
-<<<<<<< HEAD
 if BACKEND_TYPE == "redis":
     if not REDIS_AVAILABLE:
         raise ImportError("Redis backend selected but dependencies not installed. Run 'pip install redis sentence-transformers'")
@@ -51,10 +47,7 @@
     REDIS_URL = os.environ.get("REDIS_URL", "redis://localhost:6379/0")
     memory_client = RedisMemoryBackend(redis_url=REDIS_URL)
     print(f"Using Redis backend at {REDIS_URL}")
-else:
-    # Default to mem0 backend
-=======
-if BACKEND_TYPE == "mysql":
+elif BACKEND_TYPE == "mysql":
     try:
         from mysql_backend import MySQLMemoryBackend
         # Get MySQL connection details from environment or use defaults
@@ -65,20 +58,15 @@
         raise ImportError("MySQL backend selected but dependencies not installed. Run 'pip install pymysql sqlalchemy sentence-transformers'")
 elif BACKEND_TYPE == "mem0":
     # Use mem0 backend
->>>>>>> 0701d23d
     try:
         from mem0 import MemoryClient
         memory_client = MemoryClient()
         memory_client.update_project(custom_instructions=CUSTOM_INSTRUCTIONS)
         print("Using mem0 backend")
     except ImportError:
-<<<<<<< HEAD
-        raise ImportError("mem0 backend selected but mem0ai package not installed. Run 'pip install mem0ai' or set BACKEND_TYPE=redis")
-=======
-        raise ImportError("mem0 backend selected but mem0ai package not installed. Run 'pip install mem0ai' or set BACKEND_TYPE=mysql")
+        raise ImportError("mem0 backend selected but mem0ai package not installed. Run 'pip install mem0ai' or set BACKEND_TYPE=redis/mysql")
 else:
-    raise ValueError(f"Unknown backend type: {BACKEND_TYPE}. Supported types: mem0, mysql")
->>>>>>> 0701d23d
+    raise ValueError(f"Unknown backend type: {BACKEND_TYPE}. Supported types: mem0, redis, mysql")
 
 @mcp.tool(
     description="""Add a new coding preference to storage. This tool stores code snippets, implementation details,
