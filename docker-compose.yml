version: '3'

services:
<<<<<<< HEAD
  redis:
    image: redis:alpine
    ports:
      - "6379:6379"
    volumes:
      - redis-data:/data
    restart: unless-stopped
=======
  mysql:
    image: mysql:8.0
    ports:
      - "3306:3306"
    environment:
      - MYSQL_ROOT_PASSWORD=password
      - MYSQL_DATABASE=mem0_mcp
    volumes:
      - mysql-data:/var/lib/mysql
    restart: unless-stopped
    healthcheck:
      test: ["CMD", "mysqladmin", "ping", "-h", "localhost", "-u", "root", "-ppassword"]
      interval: 5s
      timeout: 5s
      retries: 5
>>>>>>> 0701d23d
  mem0-mcp:
    build:
      context: .
      dockerfile: Dockerfile
    ports:
      - "8080:8080"
    environment:
<<<<<<< HEAD
      - BACKEND_TYPE=redis
      - REDIS_URL=redis://redis:6379/0
=======
      - BACKEND_TYPE=mysql
      - MYSQL_URL=mysql+pymysql://root:password@mysql:3306/mem0_mcp
>>>>>>> 0701d23d
      # Uncomment and set if using mem0 backend
      # - BACKEND_TYPE=mem0
      # - MEM0_API_KEY=${MEM0_API_KEY}
    volumes:
      - ./.env:/app/.env
    depends_on:
<<<<<<< HEAD
      - redis
    restart: unless-stopped

volumes:
  redis-data:
=======
      mysql:
        condition: service_healthy
    restart: unless-stopped

volumes:
  mysql-data:
>>>>>>> 0701d23d
<|MERGE_RESOLUTION|>--- conflicted
+++ resolved
@@ -1,7 +1,6 @@
 version: '3'
 
 services:
-<<<<<<< HEAD
   redis:
     image: redis:alpine
     ports:
@@ -9,7 +8,7 @@
     volumes:
       - redis-data:/data
     restart: unless-stopped
-=======
+
   mysql:
     image: mysql:8.0
     ports:
@@ -25,7 +24,6 @@
       interval: 5s
       timeout: 5s
       retries: 5
->>>>>>> 0701d23d
   mem0-mcp:
     build:
       context: .
@@ -33,30 +31,20 @@
     ports:
       - "8080:8080"
     environment:
-<<<<<<< HEAD
       - BACKEND_TYPE=redis
       - REDIS_URL=redis://redis:6379/0
-=======
-      - BACKEND_TYPE=mysql
       - MYSQL_URL=mysql+pymysql://root:password@mysql:3306/mem0_mcp
->>>>>>> 0701d23d
       # Uncomment and set if using mem0 backend
       # - BACKEND_TYPE=mem0
       # - MEM0_API_KEY=${MEM0_API_KEY}
     volumes:
       - ./.env:/app/.env
     depends_on:
-<<<<<<< HEAD
       - redis
-    restart: unless-stopped
-
-volumes:
-  redis-data:
-=======
       mysql:
         condition: service_healthy
     restart: unless-stopped
 
 volumes:
-  mysql-data:
->>>>>>> 0701d23d
+  redis-data:
+  mysql-data: